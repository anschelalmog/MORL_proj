import numpy as np
import torch as th
import torch.nn.functional as F
from typing import Any, Dict, List, Optional, Tuple, Type, Union, Callable
from gymnasium import spaces
from stable_baselines3.common.buffers import ReplayBuffer

from stable_baselines3.sac.policies import SACPolicy
from stable_baselines3.sac.sac import SAC
from stable_baselines3.common.buffers import ReplayBuffer
from stable_baselines3.common.policies import ContinuousCritic
from stable_baselines3.common.preprocessing import get_action_dim
from stable_baselines3.common.torch_layers import create_mlp
<<<<<<< HEAD
from stable_baselines3.common.type_aliases import GymEnv, Schedule, TensorDict
import gymnasium as gym
from stable_baselines3.common.torch_layers import FlattenExtractor
import pdb
=======
from stable_baselines3.common.type_aliases import GymEnv, Schedule, TensorDict, RolloutReturn
from stable_baselines3.common.vec_env import VecEnv
from stable_baselines3.common.utils import polyak_update, should_collect_more_steps
>>>>>>> 9f5979ea

def register_mosac():
    from rl_zoo3 import ALGOS
    ALGOS["mosac"] = MOSAC


class MOContinuousCritic(ContinuousCritic):
    """
    Multi-objective critic network that extends SB3's ContinuousCritic.
    Instead of creating our own neural network implementation, we'll use
    SB3's built-in network creation functions.
    """

    def __init__(self, observation_space: spaces.Space, action_space: spaces.Space,
            net_arch: List[int],  num_objectives: int = 2,
            features_extractor_class = FlattenExtractor, features_extractor_kwargs: Optional[Dict[str, Any]] = None,
            share_features_extractor: bool = True, n_critics: int = 2,
            activation_fn: Type[th.nn.Module] = th.nn.ReLU, normalize_images: bool = True,
            share_features_across_objectives: bool = True, features_extractor: Optional[th.nn.Module] = None,
                 features_dim: Optional[int] = 2):

        if features_extractor_class is None:
            # Use default extractor (e.g., FlattenExtractor) if none is providedr
            features_extractor_class = FlattenExtractor

        # Manually create the features extractor since base class does not handle it
        if features_extractor is None:
            features_extractor = features_extractor_class(observation_space, **( features_extractor_kwargs or {}))

        super().__init__(
            observation_space=observation_space,
            action_space=action_space,
            net_arch=net_arch,
            activation_fn=activation_fn,
            n_critics=n_critics,
            features_extractor= features_extractor,
            features_dim = features_extractor.features_dim

        )

        self.features_extractor = features_extractor
        self.features_dim = self.features_extractor.features_dim
        self.num_objectives = num_objectives
        self.share_features_extractor = share_features_extractor
        self.share_features_across_objectives = share_features_across_objectives
        self.n_critics = n_critics
        self.q_networks = []

        action_dim = action_space.shape[0]

        # Create separate q-networks for each critic ensemble and each objective
        for i in range(self.n_critics):
            # For each critic ensemble, create multiple heads (one per objective)
            if share_features_across_objectives:
                # Shared features extractor for all objectives
                # Using SB3's create_mlp function rather than custom implementation
                q_net = th.nn.Sequential(
                    *create_mlp(
                        self.features_dim + action_dim,
                        net_arch[-1],  # Last layer of shared features
                        net_arch[:-1],  # Hidden layers
                        activation_fn
                    )
                )

                # Create separate output heads for each objective
                q_heads = th.nn.ModuleList([
                    th.nn.Linear(net_arch[-1], 1) for _ in range(num_objectives)
                ])

                # Create a wrapper module that properly routes inputs
                class SharedFeatureQNet(th.nn.Module):
                    def __init__(self, base_net, heads):
                        super().__init__()
                        self.base_net = base_net
                        self.heads = heads

                    def forward(self, obs, actions):
                        x = th.cat([obs, actions], dim=1)
                        shared_features = self.base_net(x)
                        return [head(shared_features) for head in self.heads]

                self.q_networks.append(SharedFeatureQNet(q_net, q_heads))
            else:
                # Separate networks for each objective
                objective_nets = th.nn.ModuleList([
                    th.nn.Sequential(
                        *create_mlp(
                            self.features_dim + action_dim,
                            1,  # Single output
                            net_arch,
                            activation_fn
                        )
                    ) for _ in range(num_objectives)
                ])

                # Create a wrapper module for the separate networks
                class SeparateQNet(th.nn.Module):
                    def __init__(self, nets):
                        super().__init__()
                        self.nets = nets

                    def forward(self, obs, actions):
                        x = th.cat([obs, actions], dim=1)
                        return [net(x) for net in self.nets]

                self.q_networks.append(SeparateQNet(objective_nets))

        # Convert list to ModuleList
        self.q_networks = th.nn.ModuleList(self.q_networks)

    def forward(self, obs: th.Tensor, actions: th.Tensor) -> List[List[th.Tensor]]:
        """
        Forward pass of the multi-objective critic.
        Returns Q-values for each critic ensemble and each objective.

        Args:
            obs: Observation tensor
            actions: Action tensor

        Returns:
            List of lists: [critic_ensemble][objective] -> q_value tensor
        """
        features =  self.features_extractor(obs)#self.extract_features(obs, self.features_extractor)

        # Get Q-values from each critic ensemble
        q_values = []
        for q_net in self.q_networks:
            q_values.append(q_net(features, actions))

        return q_values

    def q_value(self, obs: th.Tensor, actions: th.Tensor, preference_weights: th.Tensor) -> List[th.Tensor]:
        """
        Get scalarized Q-values using preference weights.

        Args:
            obs: Observation tensor
            actions: Action tensor
            preference_weights: Weights for objectives, shape (batch_size, num_objectives) or (num_objectives,)

        Returns:
            List of scalarized Q-values, one for each critic ensemble
        """
        all_critic_values = self.forward(obs, actions)

        # Ensure proper shape for preference weights
        if preference_weights.dim() == 1:
            preference_weights = preference_weights.unsqueeze(0).expand(obs.shape[0], -1)

        # Scalarize Q-values for each critic
        scalarized_q_values = []
        for critic_values in all_critic_values:
            # Stack objective values for easier computation
            # Shape: (batch_size, num_objectives)
            stacked_q_values = th.cat([q_val for q_val in critic_values], dim=1)

            # Compute weighted sum along objective dimension
            # Shape: (batch_size, 1)
            scalarized = th.sum(stacked_q_values * preference_weights, dim=1, keepdim=True)
            scalarized_q_values.append(scalarized)

        return scalarized_q_values


<<<<<<< HEAD

class MOSACPolicy(SACPolicy):
=======
class MOReplayBuffer(ReplayBuffer):
>>>>>>> 9f5979ea
    """
    Extended replay buffer that stores vector rewards for multi-objective RL.
    """

    def __init__(
            self,
            buffer_size: int,
            observation_space: spaces.Space,
            action_space: spaces.Space,
            num_objectives: int = 4,
<<<<<<< HEAD
            net_arch: Optional[Union[List[int], Dict[str, List[int]]]] = None,
            activation_fn: Type[th.nn.Module] = th.nn.ReLU,
            use_sde: bool = False,
            log_std_init: float = -3,
            sde_net_arch: Optional[List[int]] = FlattenExtractor,
            use_expln: bool = False,
            clip_mean: float = 2.0,
            features_extractor_class = None,
            features_extractor_kwargs: Optional[Dict[str, Any]] = None,
            normalize_images: bool = True,
            optimizer_class: Type[th.optim.Optimizer] = th.optim.Adam,
            optimizer_kwargs: Optional[Dict[str, Any]] = None,
            n_critics: int = 2,
            share_features_extractor: bool = True,
            share_features_across_objectives: bool = True,
    ):
        self.num_objectives = num_objectives
        self.share_features_across_objectives = share_features_across_objectives
        if features_extractor_class is None:
            # Use default extractor (e.g., FlattenExtractor) if none is providedr
            features_extractor_class = FlattenExtractor




        super().__init__(
            observation_space = observation_space,
            action_space = action_space,
            lr_schedule = lr_schedule,
            net_arch = net_arch,
            activation_fn = activation_fn,
            use_sde = use_sde,
            log_std_init = log_std_init,
            #sde_net_arch = sde_net_arch,
            use_expln = use_expln,
            clip_mean = clip_mean,
            features_extractor_class = features_extractor_class,
            features_extractor_kwargs = features_extractor_kwargs,
            normalize_images = normalize_images,
            optimizer_class = optimizer_class,
            optimizer_kwargs = optimizer_kwargs ,
            n_critics = n_critics,
            share_features_extractor = share_features_extractor,
        )





    def make_critic(self, features_extractor: Optional[th.nn.Module] = None )  -> MOContinuousCritic:

        """
        Create a multi-objective critic.
        Uses SB3's network structure but with multiple objective heads.

        Returns:
            Multi-objective continuous critic
        """
        #critic_kwargs = self._update_features_extractor(
         #  self.critic_kwargs, features_extractor
       #)
        critic_kwargs = self.critic_kwargs
        critic_kwargs.update({
            "num_objectives": self.num_objectives,
            "share_features_across_objectives": self.share_features_across_objectives,
            "features_extractor_class": self.features_extractor_class,
        })
=======
            device: Union[th.device, str] = "auto",
            n_envs: int = 1,
            optimize_memory_usage: bool = False,
            handle_timeout_termination: bool = True,
    ):
        """Initialize multi-objective replay buffer."""
        super().__init__(
            buffer_size,
            observation_space,
            action_space,
            device,
            n_envs=n_envs,
            optimize_memory_usage=optimize_memory_usage,
            handle_timeout_termination=handle_timeout_termination,
        )

        self.num_objectives = num_objectives

        # Override rewards buffer to store vectors instead of scalars
        # Shape becomes (buffer_size, n_envs, num_objectives)
        self.rewards = np.zeros((self.buffer_size, self.n_envs, self.num_objectives), dtype=np.float32)

    def add(
            self,
            obs: np.ndarray,
            next_obs: np.ndarray,
            action: np.ndarray,
            reward: np.ndarray,  # Now expects vector reward
            done: np.ndarray,
            infos: List[Dict[str, Any]],
    ) -> None:
        """Add a new transition to the buffer with vector reward."""
        # Ensure reward has correct shape
        if isinstance(reward, (int, float)):
            # Convert scalar to vector (put it in first objective)
            reward_vec = np.zeros(self.num_objectives)
            reward_vec[0] = reward
            reward = reward_vec

        if reward.ndim == 1:
            reward = reward.reshape(1, -1)  # Add batch dimension

        # Copy to avoid modification of external array
        self.observations[self.pos] = np.array(obs).copy()
>>>>>>> 9f5979ea

        if self.optimize_memory_usage:
            self.observations[(self.pos + 1) % self.buffer_size] = np.array(next_obs).copy()
        else:
            self.next_observations[self.pos] = np.array(next_obs).copy()

        self.actions[self.pos] = np.array(action).copy()
        self.rewards[self.pos] = np.array(reward).copy()  # Vector reward
        self.dones[self.pos] = np.array(done).copy()

        if self.handle_timeout_termination:
            self.timeouts[self.pos] = np.array([info.get("TimeLimit.truncated", False) for info in infos])

        self.pos += 1
        if self.pos == self.buffer_size:
            self.full = True
            self.pos = 0

    def _get_samples(self, batch_inds: np.ndarray, env: Optional[VecEnv] = None) -> TensorDict:
        """Get samples from the buffer, handling vector rewards."""
        # Get the standard samples
        data = super()._get_samples(batch_inds, env)

        # Ensure rewards are properly shaped vectors
        if self.rewards[batch_inds].ndim == 3:  # (batch, n_envs, n_objectives)
            # Squeeze out n_envs dimension if it's 1
            if self.rewards[batch_inds].shape[1] == 1:
                data.rewards = self.to_torch(self.rewards[batch_inds].squeeze(1))
            else:
                data.rewards = self.to_torch(self.rewards[batch_inds])
        else:
            data.rewards = self.to_torch(self.rewards[batch_inds])

        return data


class MOReplayBuffer(ReplayBuffer):
    """
    Extended replay buffer that stores vector rewards for multi-objective RL.
    """
    def __init__(
            self,
            buffer_size: int,
            observation_space: spaces.Space,
            action_space: spaces.Space,
            num_objectives: int = 4,
            device: Union[th.device, str] = "auto",
            n_envs: int = 1,
            optimize_memory_usage: bool = False,
            handle_timeout_termination: bool = True,
    ):
        """Initialize multi-objective replay buffer."""
        super().__init__(
            buffer_size,
            observation_space,
            action_space,
            device,
            n_envs=n_envs,
            optimize_memory_usage=optimize_memory_usage,
            handle_timeout_termination=handle_timeout_termination,
        )

        self.num_objectives = num_objectives

        # Modify rewards buffer to store vectors instead of scalars
        # Shape becomes (buffer_size, n_envs, num_objectives)
        self.rewards = np.zeros((self.buffer_size, self.n_envs, self.num_objectives), dtype=np.float32)

    def add(
            self,
            obs: np.ndarray,
            next_obs: np.ndarray,
            action: np.ndarray,
            reward: np.ndarray,
            done: np.ndarray,
            infos: List[Dict[str, Any]],
    ) -> None:
        """Add a new transition to the buffer with vector reward."""
        # Reshape rewards if needed to ensure correct shape
        if reward.ndim == 1:
            reward = reward.reshape(-1, self.num_objectives)

        # Validate reward shape
        assert reward.shape[1] == self.num_objectives, f"Expected reward with {self.num_objectives} objectives, got {reward.shape[1]}"

        # Call parent method but handle reward differently
        super().add(obs, next_obs, action, reward, done, infos)

    def sample(self, batch_size: int, env: Optional[GymEnv] = None) -> TensorDict:
        """Sample a batch of transitions with vector rewards."""
        # Sample indices
        upper_bound = self.buffer_size if self.full else self.pos
        batch_inds = np.random.randint(0, upper_bound, size=batch_size)

        # Sample using parent implementation but preserve reward vectors
        data = self._get_samples(batch_inds, env=env)
        return data


class MOSAC(SAC):
    """
    Multi-Objective Soft Actor-Critic algorithm.
    """

    def __init__(self, *args, **kwargs):
        # Extract MOSAC-specific arguments
        self.num_objectives = kwargs.pop('num_objectives', 4)
        preference_weights = kwargs.pop('preference_weights', None)
        self.hypervolume_ref_point = kwargs.pop('hypervolume_ref_point', None)

        # Set up preference weights
        if preference_weights is None:
            self.preference_weights = np.ones(self.num_objectives) / self.num_objectives
        else:
            assert len(preference_weights) == self.num_objectives
            self.preference_weights = np.array(preference_weights) / np.sum(preference_weights)

        # Ensure policy kwargs contain num_objectives
        policy_kwargs = kwargs.get('policy_kwargs', {})
        policy_kwargs['num_objectives'] = self.num_objectives
        kwargs['policy_kwargs'] = policy_kwargs

        # Ensure replay buffer kwargs contain num_objectives
        replay_buffer_kwargs = kwargs.get('replay_buffer_kwargs', {})
        replay_buffer_kwargs['num_objectives'] = self.num_objectives
        kwargs['replay_buffer_kwargs'] = replay_buffer_kwargs

        # Initialize tracking for objectives
        self._episode_mo_rewards = [[] for _ in range(self.num_objectives)]
        self._last_mo_episode_rewards = np.zeros(self.num_objectives)
        self.pareto_front = []

        super().__init__(*args, **kwargs)

        # Initialize preference weights tensor after device is known
        self.preference_weights_tensor = th.FloatTensor(self.preference_weights).to(self.device)

    def _setup_model(self) -> None:
        """Setup model with multi-objective components."""
        # Set default replay buffer class if not specified
        if self.replay_buffer_class is None:
            self.replay_buffer_class = MOReplayBuffer

        super()._setup_model()
        self.preference_weights_tensor = th.FloatTensor(self.preference_weights).to(self.device)

    def train(self, gradient_steps: int, batch_size: int = 64) -> None:
        """Train the model with multi-objective rewards."""
        # Update learning rate
        self._update_learning_rate([self.actor.optimizer, self.critic.optimizer])

        actor_losses, critic_losses, ent_coef_losses = [], [], []

        for gradient_step in range(gradient_steps):
            # Sample replay buffer
            replay_data = self.replay_buffer.sample(batch_size, self._vec_normalize_env)

            # We need to sample because `log_std` may have changed between two gradient steps
            if self.use_sde:
                self.actor.reset_noise()

            # Action by the current actor for the sampled states
            actions_pi, log_prob = self.actor.action_log_prob(replay_data.observations)
            log_prob = log_prob.reshape(-1, 1)

            ent_coef_loss = None
            if self.ent_coef_optimizer is not None:
                # Important: detach the variable from the graph
                # so we don't change it with other losses
                # see https://github.com/rail-berkeley/softlearning/issues/60
                ent_coef = th.exp(self.log_ent_coef.detach())
                ent_coef_loss = -(self.log_ent_coef * (log_prob + self.target_entropy).detach()).mean()
                ent_coef_losses.append(ent_coef_loss.item())
            else:
                ent_coef = self.ent_coef_tensor

            self.ent_coef_optimizer.zero_grad()
            ent_coef_loss.backward()
            self.ent_coef_optimizer.step()

            with th.no_grad():
                # Select action according to policy
                next_actions, next_log_prob = self.actor.action_log_prob(replay_data.next_observations)
                # Compute the next Q values: min over all critics targets
                next_q_values = th.cat(self.critic_target(replay_data.next_observations, next_actions), dim=1)
                next_q_values, _ = th.min(next_q_values, dim=1, keepdim=True)
                # add entropy term
                next_q_values = next_q_values - ent_coef * next_log_prob.reshape(-1, 1)

                # Compute target Q-values for each objective
                # Assuming rewards has shape (batch_size, num_objectives)
                target_q_values = []
                for obj_idx in range(self.num_objectives):
                    obj_reward = replay_data.rewards[:, obj_idx].reshape(-1, 1)
                    obj_target = obj_reward + (1 - replay_data.dones) * self.gamma * next_q_values
                    target_q_values.append(obj_target)

                # Scalarize target using preference weights
                target_q_value = sum(w * tq for w, tq in zip(self.preference_weights, target_q_values))

            # Get current Q-values estimates for each critic network
            # using action from the replay buffer
            current_q_values = self.critic(replay_data.observations, replay_data.actions)

            # Compute critic loss - for SAC, we typically have 2 critics
            critic_loss = 0.5 * sum(F.mse_loss(current_q, target_q_value) for current_q in current_q_values)
            critic_losses.append(critic_loss.item())

            # Optimize the critic
            self.critic.optimizer.zero_grad()
            critic_loss.backward()
            self.critic.optimizer.step()

            # Compute actor loss
            # Alternative: actor_loss = th.mean(log_prob - qf1_pi)
            # Min over all critic networks
            q_values_pi = th.cat(self.critic(replay_data.observations, actions_pi), dim=1)
            min_qf_pi, _ = th.min(q_values_pi, dim=1, keepdim=True)
            actor_loss = (ent_coef * log_prob - min_qf_pi).mean()
            actor_losses.append(actor_loss.item())

            # Optimize the actor
            self.actor.optimizer.zero_grad()
            actor_loss.backward()
            self.actor.optimizer.step()

            # Update target networks
            if gradient_step % self.target_update_interval == 0:
                polyak_update(self.critic.parameters(), self.critic_target.parameters(), self.tau)
                # Copy running stats, see https://github.com/DLR-RM/stable-baselines3/issues/996
                polyak_update(self.batch_norm_stats, self.batch_norm_stats_target, 1.0)

        self._n_updates += gradient_steps

        self.logger.record("train/n_updates", self._n_updates, exclude="tensorboard")
        self.logger.record("train/ent_coef", np.mean(ent_coef.cpu().detach().numpy()))
        self.logger.record("train/actor_loss", np.mean(actor_losses))
        self.logger.record("train/critic_loss", np.mean(critic_losses))
        if len(ent_coef_losses) > 0:
            self.logger.record("train/ent_coef_loss", np.mean(ent_coef_losses))

<<<<<<< HEAD
        Returns:
            Vector reward with shape (n_envs, num_objectives)
        """
        obs, reward, terminated, truncated, info = env_output
        pdb.set_trace()
        # Default case: Single scalar reward - convert to vector with first objective
        if isinstance(reward, (int, float, np.number)) or (isinstance(reward, np.ndarray) and reward.ndim == 0):
            mo_reward = np.zeros((self.n_envs, self.num_objectives))
            mo_reward[:, 0] = reward

            # Check if info contains additional objectives
            if "mo_rewards" in info:
                # Use provided multi-objective rewards
                mo_reward = info["mo_rewards"]
            else:
                # Try to extract objectives from info
                # The EnergyNet environment might provide these metrics
                if "battery_level" in info:
                    mo_reward[:, 1] = info["battery_level"] / 100.0  # Normalized battery level

                if "net_exchange" in info and "iso_buy_price" in info and "iso_sell_price" in info:
                    # Economic objective - normalize based on price range
                    net_exchange = info["net_exchange"]
                    if net_exchange > 0:  # Buying energy
                        cost = net_exchange * info["iso_sell_price"]
                    else:  # Selling energy
                        cost = net_exchange * info["iso_buy_price"]

                    # Convert cost to reward and normalize
                    mo_reward[:, 0] = -cost / 100.0  # Normalized economic reward

                if "grid_balance" in info:
                    # Grid support objective
                    mo_reward[:, 2] = info["grid_balance"] / 100.0  # Normalized grid balance

        # Environment already returns vector reward
        elif isinstance(reward, np.ndarray) and reward.ndim >= 1:
            # Ensure correct shape
            if reward.shape[-1] == self.num_objectives:
                mo_reward = reward
            else:
                # Pad or truncate to match expected objectives
                mo_reward = np.zeros((self.n_envs, self.num_objectives))
                mo_reward[:, :min(reward.shape[-1], self.num_objectives)] = reward[:, :min(reward.shape[-1], self.num_objectives)]

        return mo_reward

    def collect_rollouts(
=======
    def _store_transition(
>>>>>>> 9f5979ea
            self,
            replay_buffer: MOReplayBuffer,
            buffer_action: np.ndarray,
            new_obs: Union[np.ndarray, Dict[str, np.ndarray]],
            reward: np.ndarray,  # Now vector reward
            dones: np.ndarray,
            infos: List[Dict[str, Any]],
    ) -> None:
        """Store transition in the replay buffer, handling vector rewards."""
        # Store transition
        if self._vec_normalize_env is not None:
            new_obs_ = self._vec_normalize_env.get_original_obs()
            reward_ = self._vec_normalize_env.get_original_reward()
        else:
            new_obs_ = new_obs
            reward_ = reward

        replay_buffer.add(
            self._last_original_obs,
            new_obs_,
            buffer_action,
            reward_,  # Vector reward
            dones,
            infos,
        )

        self._last_obs = new_obs
        # Save the unnormalized observation
        if self._vec_normalize_env is not None:
            self._last_original_obs = new_obs_<|MERGE_RESOLUTION|>--- conflicted
+++ resolved
@@ -4,23 +4,20 @@
 from typing import Any, Dict, List, Optional, Tuple, Type, Union, Callable
 from gymnasium import spaces
 from stable_baselines3.common.buffers import ReplayBuffer
-
+from stable_baselines3.common.buffers import ReplayBufferSamples
 from stable_baselines3.sac.policies import SACPolicy
 from stable_baselines3.sac.sac import SAC
 from stable_baselines3.common.buffers import ReplayBuffer
 from stable_baselines3.common.policies import ContinuousCritic
 from stable_baselines3.common.preprocessing import get_action_dim
 from stable_baselines3.common.torch_layers import create_mlp
-<<<<<<< HEAD
 from stable_baselines3.common.type_aliases import GymEnv, Schedule, TensorDict
 import gymnasium as gym
 from stable_baselines3.common.torch_layers import FlattenExtractor
 import pdb
-=======
 from stable_baselines3.common.type_aliases import GymEnv, Schedule, TensorDict, RolloutReturn
 from stable_baselines3.common.vec_env import VecEnv
 from stable_baselines3.common.utils import polyak_update, should_collect_more_steps
->>>>>>> 9f5979ea
 
 def register_mosac():
     from rl_zoo3 import ALGOS
@@ -186,23 +183,16 @@
         return scalarized_q_values
 
 
-<<<<<<< HEAD
-
 class MOSACPolicy(SACPolicy):
-=======
-class MOReplayBuffer(ReplayBuffer):
->>>>>>> 9f5979ea
-    """
-    Extended replay buffer that stores vector rewards for multi-objective RL.
-    """
-
+    """
+    Policy class for MOSAC adapted to leverage SB3's policy infrastructure.
+    """
     def __init__(
             self,
-            buffer_size: int,
             observation_space: spaces.Space,
             action_space: spaces.Space,
+            lr_schedule: Schedule,
             num_objectives: int = 4,
-<<<<<<< HEAD
             net_arch: Optional[Union[List[int], Dict[str, List[int]]]] = None,
             activation_fn: Type[th.nn.Module] = th.nn.ReLU,
             use_sde: bool = False,
@@ -270,92 +260,15 @@
             "share_features_across_objectives": self.share_features_across_objectives,
             "features_extractor_class": self.features_extractor_class,
         })
-=======
-            device: Union[th.device, str] = "auto",
-            n_envs: int = 1,
-            optimize_memory_usage: bool = False,
-            handle_timeout_termination: bool = True,
-    ):
-        """Initialize multi-objective replay buffer."""
-        super().__init__(
-            buffer_size,
-            observation_space,
-            action_space,
-            device,
-            n_envs=n_envs,
-            optimize_memory_usage=optimize_memory_usage,
-            handle_timeout_termination=handle_timeout_termination,
-        )
-
-        self.num_objectives = num_objectives
-
-        # Override rewards buffer to store vectors instead of scalars
-        # Shape becomes (buffer_size, n_envs, num_objectives)
-        self.rewards = np.zeros((self.buffer_size, self.n_envs, self.num_objectives), dtype=np.float32)
-
-    def add(
-            self,
-            obs: np.ndarray,
-            next_obs: np.ndarray,
-            action: np.ndarray,
-            reward: np.ndarray,  # Now expects vector reward
-            done: np.ndarray,
-            infos: List[Dict[str, Any]],
-    ) -> None:
-        """Add a new transition to the buffer with vector reward."""
-        # Ensure reward has correct shape
-        if isinstance(reward, (int, float)):
-            # Convert scalar to vector (put it in first objective)
-            reward_vec = np.zeros(self.num_objectives)
-            reward_vec[0] = reward
-            reward = reward_vec
-
-        if reward.ndim == 1:
-            reward = reward.reshape(1, -1)  # Add batch dimension
-
-        # Copy to avoid modification of external array
-        self.observations[self.pos] = np.array(obs).copy()
->>>>>>> 9f5979ea
-
-        if self.optimize_memory_usage:
-            self.observations[(self.pos + 1) % self.buffer_size] = np.array(next_obs).copy()
-        else:
-            self.next_observations[self.pos] = np.array(next_obs).copy()
-
-        self.actions[self.pos] = np.array(action).copy()
-        self.rewards[self.pos] = np.array(reward).copy()  # Vector reward
-        self.dones[self.pos] = np.array(done).copy()
-
-        if self.handle_timeout_termination:
-            self.timeouts[self.pos] = np.array([info.get("TimeLimit.truncated", False) for info in infos])
-
-        self.pos += 1
-        if self.pos == self.buffer_size:
-            self.full = True
-            self.pos = 0
-
-    def _get_samples(self, batch_inds: np.ndarray, env: Optional[VecEnv] = None) -> TensorDict:
-        """Get samples from the buffer, handling vector rewards."""
-        # Get the standard samples
-        data = super()._get_samples(batch_inds, env)
-
-        # Ensure rewards are properly shaped vectors
-        if self.rewards[batch_inds].ndim == 3:  # (batch, n_envs, n_objectives)
-            # Squeeze out n_envs dimension if it's 1
-            if self.rewards[batch_inds].shape[1] == 1:
-                data.rewards = self.to_torch(self.rewards[batch_inds].squeeze(1))
-            else:
-                data.rewards = self.to_torch(self.rewards[batch_inds])
-        else:
-            data.rewards = self.to_torch(self.rewards[batch_inds])
-
-        return data
+
+        return MOContinuousCritic(**critic_kwargs).to(self.device)
 
 
 class MOReplayBuffer(ReplayBuffer):
     """
     Extended replay buffer that stores vector rewards for multi-objective RL.
     """
+
     def __init__(
             self,
             buffer_size: int,
@@ -380,7 +293,7 @@
 
         self.num_objectives = num_objectives
 
-        # Modify rewards buffer to store vectors instead of scalars
+        # Override rewards buffer to store vectors instead of scalars
         # Shape becomes (buffer_size, n_envs, num_objectives)
         self.rewards = np.zeros((self.buffer_size, self.n_envs, self.num_objectives), dtype=np.float32)
 
@@ -389,30 +302,65 @@
             obs: np.ndarray,
             next_obs: np.ndarray,
             action: np.ndarray,
-            reward: np.ndarray,
+            reward: np.ndarray,  # Now expects vector reward
             done: np.ndarray,
             infos: List[Dict[str, Any]],
     ) -> None:
         """Add a new transition to the buffer with vector reward."""
-        # Reshape rewards if needed to ensure correct shape
+        # Ensure reward has correct shape
+        if isinstance(reward, (int, float)):
+            # Convert scalar to vector (put it in first objective)
+            reward_vec = np.zeros(self.num_objectives)
+            reward_vec[0] = reward
+            reward = reward_vec
+
         if reward.ndim == 1:
-            reward = reward.reshape(-1, self.num_objectives)
-
-        # Validate reward shape
-        assert reward.shape[1] == self.num_objectives, f"Expected reward with {self.num_objectives} objectives, got {reward.shape[1]}"
-
-        # Call parent method but handle reward differently
-        super().add(obs, next_obs, action, reward, done, infos)
-
-    def sample(self, batch_size: int, env: Optional[GymEnv] = None) -> TensorDict:
-        """Sample a batch of transitions with vector rewards."""
-        # Sample indices
-        upper_bound = self.buffer_size if self.full else self.pos
-        batch_inds = np.random.randint(0, upper_bound, size=batch_size)
-
-        # Sample using parent implementation but preserve reward vectors
-        data = self._get_samples(batch_inds, env=env)
-        return data
+            reward = reward.reshape(1, -1)  # Add batch dimension
+
+        # Copy to avoid modification of external array
+        self.observations[self.pos] = np.array(obs).copy()
+
+        if self.optimize_memory_usage:
+            self.observations[(self.pos + 1) % self.buffer_size] = np.array(next_obs).copy()
+        else:
+            self.next_observations[self.pos] = np.array(next_obs).copy()
+
+        self.actions[self.pos] = np.array(action).copy()
+        self.rewards[self.pos] = np.array(reward).copy()  # Vector reward
+        self.dones[self.pos] = np.array(done).copy()
+
+        if self.handle_timeout_termination:
+            self.timeouts[self.pos] = np.array([info.get("TimeLimit.truncated", False) for info in infos])
+
+        self.pos += 1
+        if self.pos == self.buffer_size:
+            self.full = True
+            self.pos = 0
+
+    def _get_samples(self, batch_inds: np.ndarray, env: Optional[VecEnv] = None) -> TensorDict:
+        """Get samples from the buffer, handling vector rewards."""
+        # Get the standard samples
+        data = super()._get_samples(batch_inds, env)
+        breakpoint()
+        # Ensure rewards are properly shaped vectors
+        if self.rewards[batch_inds].ndim == 3:  # (batch, n_envs, n_objectives)
+            # Squeeze out n_envs dimension if it's 1
+            if self.rewards[batch_inds].shape[1] == 1:
+                rewards_tensor = th.tensor(self.rewards[batch_inds].squeeze(), dtype=th.float32).to(self.device)
+                breakpoint()
+            else:
+                rewards_tensor=  th.tensor(self.rewards[batch_inds], dtype=th.float32).to(self.device)
+        else:
+            rewards_tensor =  th.tensor(self.rewards[batch_inds], dtype=th.float32).to(self.device)
+
+        return ReplayBufferSamples( observations=data.observations,
+                                    actions=data.actions,
+                                    next_observations=data.next_observations,
+                                    rewards=rewards_tensor,
+                                    dones=data.dones)
+
+
+
 
 
 class MOSAC(SAC):
@@ -557,58 +505,7 @@
         if len(ent_coef_losses) > 0:
             self.logger.record("train/ent_coef_loss", np.mean(ent_coef_losses))
 
-<<<<<<< HEAD
-        Returns:
-            Vector reward with shape (n_envs, num_objectives)
-        """
-        obs, reward, terminated, truncated, info = env_output
-        pdb.set_trace()
-        # Default case: Single scalar reward - convert to vector with first objective
-        if isinstance(reward, (int, float, np.number)) or (isinstance(reward, np.ndarray) and reward.ndim == 0):
-            mo_reward = np.zeros((self.n_envs, self.num_objectives))
-            mo_reward[:, 0] = reward
-
-            # Check if info contains additional objectives
-            if "mo_rewards" in info:
-                # Use provided multi-objective rewards
-                mo_reward = info["mo_rewards"]
-            else:
-                # Try to extract objectives from info
-                # The EnergyNet environment might provide these metrics
-                if "battery_level" in info:
-                    mo_reward[:, 1] = info["battery_level"] / 100.0  # Normalized battery level
-
-                if "net_exchange" in info and "iso_buy_price" in info and "iso_sell_price" in info:
-                    # Economic objective - normalize based on price range
-                    net_exchange = info["net_exchange"]
-                    if net_exchange > 0:  # Buying energy
-                        cost = net_exchange * info["iso_sell_price"]
-                    else:  # Selling energy
-                        cost = net_exchange * info["iso_buy_price"]
-
-                    # Convert cost to reward and normalize
-                    mo_reward[:, 0] = -cost / 100.0  # Normalized economic reward
-
-                if "grid_balance" in info:
-                    # Grid support objective
-                    mo_reward[:, 2] = info["grid_balance"] / 100.0  # Normalized grid balance
-
-        # Environment already returns vector reward
-        elif isinstance(reward, np.ndarray) and reward.ndim >= 1:
-            # Ensure correct shape
-            if reward.shape[-1] == self.num_objectives:
-                mo_reward = reward
-            else:
-                # Pad or truncate to match expected objectives
-                mo_reward = np.zeros((self.n_envs, self.num_objectives))
-                mo_reward[:, :min(reward.shape[-1], self.num_objectives)] = reward[:, :min(reward.shape[-1], self.num_objectives)]
-
-        return mo_reward
-
-    def collect_rollouts(
-=======
     def _store_transition(
->>>>>>> 9f5979ea
             self,
             replay_buffer: MOReplayBuffer,
             buffer_action: np.ndarray,
