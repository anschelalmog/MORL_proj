--- conflicted
+++ resolved
@@ -32,32 +32,32 @@
             activation_fn: Type[th.nn.Module] = th.nn.ReLU, normalize_images: bool = True,
             share_features_across_objectives: bool = True):
 
-<<<<<<< HEAD
+#<<<<<<< HEAD
         # Manually create the features extractor since base class does not handle it
         if features_extractor_class is None:
             # Use default extractor (e.g., FlattenExtractor) if none is provided
-            from stable_baselines3.common.torch_layers import FlattenExtractor
+          
             features_extractor_class = FlattenExtractor
 
         # Manually create the features extractor since base class does not handle it
         features_extractor = features_extractor_class(observation_space, **( features_extractor_kwargs or {}))
-        super().__init__(
-            observation_space=observation_space,
-            action_space=action_space,
-            net_arch=net_arch,
-            activation_fn=activation_fn,
-            n_critics=n_critics,
-            features_extractor = features_extractor,
-            features_dim = features_extractor.features_dim
-
-=======
+      #  super().__init__(
+     #       observation_space=observation_space,
+    #        action_space=action_space,
+   #         net_arch=net_arch,
+  #          activation_fn=activation_fn,
+ #           n_critics=n_critics,
+#            features_extractor = features_extractor,
+ #           features_dim = features_extractor.features_dim
+
+#=======
         super(ContinuousCritic, self).__init__(
             observation_space,
             action_space,
             features_extractor_class,
             features_extractor_kwargs,
             normalize_images=normalize_images,
->>>>>>> 68796849
+#>>>>>>> main
         )
 
         self.features_extractor = features_extractor
